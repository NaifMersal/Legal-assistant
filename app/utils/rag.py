--- conflicted
+++ resolved
@@ -304,36 +304,6 @@
 
 • الاستيلاء على أثر من ممتلكات الدولة يعاقب بالسجن لمدة لا تقل عن ثلاثة أشهر (المصدر: نظام الآثار والمتاحف والتراث العمراني - المادة الحادية والسبعون)."
 
-**⚠️ CRITICAL: MANDATORY Citation Format - NON-NEGOTIABLE ⚠️**
-
-When you use the legal_search tool, it will provide you with a <citation_to_use> tag for EACH article.
-You MUST copy this EXACT citation and add it in parentheses IMMEDIATELY after any fact you mention from that article.
-
-**REQUIRED FORMAT (Use the exact text from <citation_to_use>):**
-(المصدر: [اسم النظام الكامل] - [عنوان المادة الكامل])
-
-**DO THIS - Citation immediately after EVERY legal fact:**
-✓ "يعاقب بالسجن مدة لا تتجاوز سبع سنوات (المصدر: نظام مكافحة الاحتيال المالي وخيانة الأمانة - المادة الأولى)."
-✓ "يصدر مجلس الوزراء اللوائح التنفيذية (المصدر: النظام الأساسي للحكم - المادة السبعون)."
-
-**DO NOT DO THIS - These are WRONG:**
-✗ Listing the law name without the citation format!
-✗ Putting citation at the beginning instead of after each fact!
-✗ Generic references like "حسب النظام" or "وفقاً للمادة"!
-
-**MANDATORY STEPS:**
-1. Read the <content> from the article
-2. Find the <citation_to_use> tag
-3. When you write ANY fact from that article, COPY the citation from <citation_to_use> and paste it in parentheses immediately after the fact
-4. Repeat for EACH article you reference
-
-**Example of CORRECT Response Structure:**
-"تختلف عقوبة السرقة حسب نوعها:
-
-• الاستيلاء على مال الغير باستخدام الاحتيال يعاقب بالسجن مدة لا تتجاوز سبع سنوات (المصدر: نظام مكافحة الاحتيال المالي وخيانة الأمانة - المادة الأولى).
-
-• الاستيلاء على أثر من ممتلكات الدولة يعاقب بالسجن لمدة لا تقل عن ثلاثة أشهر (المصدر: نظام الآثار والمتاحف والتراث العمراني - المادة الحادية والسبعون)."
-
 **Response Quality Guidelines:**
 * ALWAYS respond in Arabic (العربية)
 * Be precise, professional, and formal.
@@ -341,10 +311,7 @@
 * Keep responses concise but complete.
 * Use bullet points for multiple related laws.
 * Never provide legal information without the EXACT citation format.
-<<<<<<< HEAD
-=======
 * Convert Arabic numerals (٧٠) to Western numerals (70) in search queries.
->>>>>>> 3766aa29
 """
 
         prompt = ChatPromptTemplate.from_messages(
